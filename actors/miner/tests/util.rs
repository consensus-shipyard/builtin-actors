--- conflicted
+++ resolved
@@ -9,19 +9,10 @@
 use fil_actor_miner::ext::market::ON_MINER_SECTORS_TERMINATE_METHOD;
 use fil_actor_miner::ext::power::{UPDATE_CLAIMED_POWER_METHOD, UPDATE_PLEDGE_TOTAL_METHOD};
 use fil_actor_miner::{
-<<<<<<< HEAD
-    aggregate_pre_commit_network_fee, qa_power_for_sector, ChangeWorkerAddressParams,
-    ExtendSectorExpirationParams,
-};
-use fil_actor_miner::{
-    initial_pledge_for_power, locked_reward_from_reward, new_deadline_info_from_offset_and_epoch,
-    pledge_penalty_for_continued_fault, power_for_sectors, qa_power_for_weight, Actor,
-=======
     aggregate_pre_commit_network_fee, aggregate_prove_commit_network_fee, consensus_fault_penalty,
     initial_pledge_for_power, locked_reward_from_reward, max_prove_commit_duration,
     new_deadline_info_from_offset_and_epoch, pledge_penalty_for_continued_fault, power_for_sectors,
     qa_power_for_sector, qa_power_for_weight, reward_for_consensus_slash_report, Actor,
->>>>>>> 94da29c6
     ApplyRewardParams, BitFieldQueue, ChangeMultiaddrsParams, ChangePeerIDParams,
     ChangeWorkerAddressParams, CheckSectorProvenParams, CompactPartitionsParams,
     CompactSectorNumbersParams, ConfirmSectorProofsParams, CronEventPayload, Deadline,
@@ -35,12 +26,7 @@
     VestingFunds, WindowedPoSt, WithdrawBalanceParams, WithdrawBalanceReturn,
     CRON_EVENT_PROVING_DEADLINE, SECTORS_AMT_BITWIDTH,
 };
-<<<<<<< HEAD
-use fil_actor_miner::{max_prove_commit_duration, CompactPartitionsParams};
-use fil_actor_miner::{CheckSectorProvenParams, TerminateSectorsParams, TerminationDeclaration};
-=======
 use fil_actor_miner::{Method as MinerMethod, ProveCommitAggregateParams};
->>>>>>> 94da29c6
 use fil_actor_power::{
     CurrentTotalPowerReturn, EnrollCronEventParams, Method as PowerMethod, UpdateClaimedPowerParams,
 };
@@ -54,14 +40,9 @@
 use fvm_ipld_amt::Amt;
 use fvm_shared::bigint::Zero;
 
-<<<<<<< HEAD
-use fvm_ipld_bitfield::{BitField, UnvalidatedBitField, Validate};
-use fvm_ipld_blockstore::Blockstore;
-=======
 use fvm_ipld_bitfield::iter::Ranges;
 use fvm_ipld_bitfield::{BitField, UnvalidatedBitField, Validate};
 use fvm_ipld_blockstore::{Blockstore, MemoryBlockstore};
->>>>>>> 94da29c6
 use fvm_ipld_encoding::de::Deserialize;
 use fvm_ipld_encoding::ser::Serialize;
 use fvm_ipld_encoding::{BytesDe, Cbor, CborStore, RawBytes};
@@ -2177,8 +2158,6 @@
         rt.verify();
         Ok(())
     }
-<<<<<<< HEAD
-=======
 
     pub fn get_info(&self, rt: &MockRuntime) -> MinerInfo {
         let state: State = rt.get_state();
@@ -2212,7 +2191,6 @@
         }
         ret
     }
->>>>>>> 94da29c6
 }
 
 #[allow(dead_code)]
@@ -2819,8 +2797,6 @@
 #[allow(dead_code)]
 pub fn bitfield_from_slice(sector_numbers: &[u64]) -> BitField {
     BitField::try_from_bits(sector_numbers.iter().copied()).unwrap()
-<<<<<<< HEAD
-=======
 }
 
 #[derive(Default, Clone)]
@@ -2888,5 +2864,4 @@
         &rt.get_balance(),
     );
     assert!(acc.is_empty(), "{}", acc.messages().join("\n"));
->>>>>>> 94da29c6
 }