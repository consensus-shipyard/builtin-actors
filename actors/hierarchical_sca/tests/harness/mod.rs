--- conflicted
+++ resolved
@@ -691,19 +691,13 @@
 
         let st: State = rt.get_state();
 
-<<<<<<< HEAD
-        if exec.status != ExecStatus::Initialized {
-            for (k, _) in exec.params.inputs.iter() {
-                let sn = k.subnet();
-=======
         if result.status != ExecStatus::Initialized {
             // Check that the execution has been cleaned after it's finalized
             if st.get_atomic_exec(rt.store(), &submit_params.cid.into()).unwrap().is_some() {
                 panic!("execution should have been cleaned when finalized");
             }
             for (k, _) in exec_params.inputs.iter() {
-                let sn = Address::from_str(k).unwrap().subnet().unwrap();
->>>>>>> 1f0c0b0b
+                let sn = k.subnet();
                 let sub = st.get_subnet(rt.store(), &sn).unwrap().unwrap();
                 let crossmsgs = sub.top_down_msgs.load(rt.store()).unwrap();
                 let msg = get_topdown_msg(&crossmsgs, 0).unwrap().unwrap();
