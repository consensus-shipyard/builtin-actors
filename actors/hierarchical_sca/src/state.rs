// Copyright: ConsensusLab
//
use anyhow::anyhow;
use cid::Cid;
use fil_actors_runtime::runtime::Runtime;
use fil_actors_runtime::{ActorDowncast, Map, SYSTEM_ACTOR_ADDR};
use fvm_ipld_blockstore::Blockstore;
use fvm_ipld_encoding::Cbor;
use fvm_ipld_encoding::{tuple::*, RawBytes};
use fvm_ipld_hamt::BytesKey;
use fvm_shared::address::{Address, SubnetID};
use fvm_shared::bigint::{bigint_ser, BigInt};
use fvm_shared::clock::ChainEpoch;
use fvm_shared::econ::TokenAmount;
use fvm_shared::error::ExitCode;
use lazy_static::lazy_static;
use num_traits::Zero;
use std::collections::HashMap;
use std::str::FromStr;

use crate::atomic;
use crate::exec::{AtomicExec, AtomicExecParams, AtomicExecParamsMeta};
use crate::tcid::{TAmt, TCid, THamt, TLink};

use super::checkpoint::*;
use super::cross::*;
use super::subnet::*;
use super::types::*;

/// Storage power actor state
#[derive(Serialize_tuple, Deserialize_tuple)]
pub struct State {
    pub network_name: SubnetID,
    pub total_subnets: u64,
    #[serde(with = "bigint_ser")]
    pub min_stake: TokenAmount,
    pub subnets: TCid<THamt<Cid, Subnet>>,
    pub check_period: ChainEpoch,
    pub checkpoints: TCid<THamt<ChainEpoch, Checkpoint>>,
    pub check_msg_registry: TCid<THamt<TCid<TLink<CrossMsgs>>, CrossMsgs>>,
    pub nonce: u64,
    pub bottomup_nonce: u64,
    pub bottomup_msg_meta: TCid<TAmt<CrossMsgMeta, CROSSMSG_AMT_BITWIDTH>>,
    pub applied_bottomup_nonce: u64,
    pub applied_topdown_nonce: u64,
    pub atomic_exec_registry: TCid<THamt<Cid, AtomicExec>>,
}

lazy_static! {
    static ref MIN_SUBNET_COLLATERAL: BigInt = TokenAmount::from(MIN_COLLATERAL_AMOUNT);
}

impl Cbor for State {}

impl State {
    pub fn new<BS: Blockstore>(store: &BS, params: ConstructorParams) -> anyhow::Result<State> {
        Ok(State {
            network_name: SubnetID::from_str(&params.network_name)?,
            total_subnets: Default::default(),
            min_stake: MIN_SUBNET_COLLATERAL.clone(),
            subnets: TCid::new_hamt(store)?,
            check_period: match params.checkpoint_period > DEFAULT_CHECKPOINT_PERIOD {
                true => params.checkpoint_period,
                false => DEFAULT_CHECKPOINT_PERIOD,
            },
            checkpoints: TCid::new_hamt(store)?,
            check_msg_registry: TCid::new_hamt(store)?,
            nonce: Default::default(),
            bottomup_nonce: Default::default(),
            bottomup_msg_meta: TCid::new_amt(store)?,
            applied_bottomup_nonce: MAX_NONCE,
            applied_topdown_nonce: Default::default(),
            atomic_exec_registry: TCid::new_hamt(store)?,
        })
    }

    /// Get content for a child subnet.
    pub fn get_subnet<BS: Blockstore>(
        &self,
        store: &BS,
        id: &SubnetID,
    ) -> anyhow::Result<Option<Subnet>> {
        let subnets = self.subnets.load(store)?;
        let subnet = get_subnet(&subnets, id)?;
        Ok(subnet.cloned())
    }

    /// Register a subnet in the map of subnets and flush.
    pub(crate) fn register_subnet<BS, RT>(&mut self, rt: &RT, id: &SubnetID) -> anyhow::Result<()>
    where
        BS: Blockstore,
        RT: Runtime<BS>,
    {
        let val = rt.message().value_received();
        if val < self.min_stake {
            return Err(anyhow!("call to register doesn't include enough funds"));
        }

        let inserted = self.subnets.modify(rt.store(), |subnets| {
            if get_subnet(subnets, id)?.is_some() {
                Ok(false)
            } else {
                let subnet = Subnet {
                    id: id.clone(),
                    stake: val,
                    top_down_msgs: TCid::new_amt(rt.store())?,
                    circ_supply: TokenAmount::zero(),
                    status: Status::Active,
                    nonce: 0,
                    prev_checkpoint: None,
                };
                set_subnet(subnets, &id, subnet)?;
                Ok(true)
            }
        })?;

        if inserted {
            self.total_subnets += 1;
        }
        Ok(())
    }

    /// Remove a subnet from the map of subnets and flush.
    pub(crate) fn rm_subnet<BS: Blockstore>(
        &mut self,
        store: &BS,
        id: &SubnetID,
    ) -> anyhow::Result<()> {
        let deleted = self.subnets.modify(store, |subnets| {
            subnets
                .delete(&id.to_bytes())
                .map_err(|e| e.downcast_wrap(format!("failed to delete subnet for id {}", id)))
                .map(|x| x.is_some())
        })?;
        if deleted {
            self.total_subnets -= 1;
        }
        Ok(())
    }

    /// flush a subnet
    pub(crate) fn flush_subnet<BS: Blockstore>(
        &mut self,
        store: &BS,
        sub: &Subnet,
    ) -> anyhow::Result<()> {
        self.subnets.update(store, |subnets| set_subnet(subnets, &sub.id, sub.clone()))
    }

    /// flush a checkpoint
    pub(crate) fn flush_checkpoint<BS: Blockstore>(
        &mut self,
        store: &BS,
        ch: &Checkpoint,
    ) -> anyhow::Result<()> {
        self.checkpoints.update(store, |checkpoints| set_checkpoint(checkpoints, ch.clone()))
    }

    /// get checkpoint being populated in the current window.
    pub fn get_window_checkpoint<'m, BS: Blockstore>(
        &self,
        store: &'m BS,
        epoch: ChainEpoch,
    ) -> anyhow::Result<Checkpoint> {
        if epoch < 0 {
            return Err(anyhow!("epoch can't be negative"));
        }
        let ch_epoch = checkpoint_epoch(epoch, self.check_period);
        let checkpoints = self.checkpoints.load(store)?;

        let out_ch = match get_checkpoint(&checkpoints, &ch_epoch)? {
            Some(ch) => ch.clone(),
            None => Checkpoint::new(self.network_name.clone(), ch_epoch),
        };

        Ok(out_ch)
    }

    /// apply the cross-messages included in a checkpoint.
    pub(crate) fn apply_check_msgs<'m, BS: Blockstore>(
        &mut self,
        store: &'m BS,
        sub: &mut Subnet,
        commit: &'m Checkpoint,
    ) -> anyhow::Result<(TokenAmount, HashMap<SubnetID, Vec<&'m CrossMsgMeta>>)> {
        let mut burn_val = TokenAmount::zero();
        let mut aux: HashMap<SubnetID, Vec<&CrossMsgMeta>> = HashMap::new();

        // if cross-msgs directed to current network
        for mm in commit.cross_msgs() {
            if mm.to == self.network_name {
                self.store_bottomup_msg(&store, mm)
                    .map_err(|e| anyhow!("error storing bottomup msg: {}", e))?;
            } else {
                // if we are not the parent, someone is trying to forge messages
                if mm.from.parent().unwrap_or_else(|| SubnetID::default()) != self.network_name {
                    continue;
                }
                let meta = aux.entry(mm.to.clone()).or_insert(vec![mm]);
                (*meta).push(mm);
            }
            burn_val += &mm.value;
            self.release_circ_supply(store, sub, &mm.from, &mm.value)?;
        }

        Ok((burn_val, aux))
    }

    /// aggregate child message meta that are not directed for the current
    /// subnet to propagate them further.
    pub(crate) fn agg_child_msgmeta<BS: Blockstore>(
        &mut self,
        store: &BS,
        ch: &mut Checkpoint,
        aux: HashMap<SubnetID, Vec<&CrossMsgMeta>>,
    ) -> anyhow::Result<()> {
        for (to, mm) in aux.into_iter() {
            // aggregate values inside msgmeta
            let value = mm.iter().fold(TokenAmount::zero(), |acc, x| acc + &x.value);
            let metas = mm.into_iter().cloned().collect();

            match ch.crossmsg_meta_index(&self.network_name, &to) {
                Some(index) => {
                    let msgmeta = &mut ch.data.cross_msgs[index];
                    let prev_cid = &msgmeta.msgs_cid;
                    let m_cid = self.append_metas_to_meta(store, prev_cid, metas)?;
                    msgmeta.msgs_cid = m_cid;
                    msgmeta.value += value;
                }
                None => {
                    let mut msgmeta = CrossMsgMeta::new(&self.network_name, &to);
                    let mut n_mt = CrossMsgs::new();
                    n_mt.metas = metas;
                    let meta_cid = self
                        .check_msg_registry
                        .modify(store, |cross_reg| put_msgmeta(cross_reg, n_mt))?;
                    msgmeta.value += &value;
                    msgmeta.msgs_cid = meta_cid;
                    ch.append_msgmeta(msgmeta)?;
                }
            };
        }

        Ok(())
    }

    /// store a cross message in the current checkpoint for propagation
    // TODO: We can probably de-duplicate a lot of code from agg_child_msgmeta
    pub(crate) fn store_msg_in_checkpoint<BS: Blockstore>(
        &mut self,
        store: &BS,
        msg: &StorableMsg,
        curr_epoch: ChainEpoch,
    ) -> anyhow::Result<()> {
        let mut ch = self.get_window_checkpoint(store, curr_epoch)?;

        let sto = msg.to.subnet()?;
        let sfrom = msg.from.subnet()?;
        match ch.crossmsg_meta_index(&sfrom, &sto) {
            Some(index) => {
                let msgmeta = &mut ch.data.cross_msgs[index];
                let prev_cid = &msgmeta.msgs_cid;
                let m_cid = self.append_msg_to_meta(store, prev_cid, msg)?;
                msgmeta.msgs_cid = m_cid;
                msgmeta.value += &msg.value;
            }
            None => {
                let mut msgmeta = CrossMsgMeta::new(&sfrom, &sto);
                let mut n_mt = CrossMsgs::new();
                n_mt.msgs = vec![msg.clone()];
                let meta_cid = self
                    .check_msg_registry
                    .modify(store, |cross_reg| put_msgmeta(cross_reg, n_mt))?;
                msgmeta.value += &msg.value;
                msgmeta.msgs_cid = meta_cid;
                ch.append_msgmeta(msgmeta)?;
            }
        };

        // flush checkpoint
        self.flush_checkpoint(store, &ch).map_err(|e| {
            e.downcast_default(ExitCode::USR_ILLEGAL_STATE, "error flushing checkpoint")
        })?;

        Ok(())
    }

    /// append crossmsg_meta to a specific mesasge meta.
    pub(crate) fn append_metas_to_meta<BS: Blockstore>(
        &mut self,
        store: &BS,
        meta_cid: &TCid<TLink<CrossMsgs>>,
        metas: Vec<CrossMsgMeta>,
    ) -> anyhow::Result<TCid<TLink<CrossMsgs>>> {
        self.check_msg_registry.modify(store, |cross_reg| {
            // get previous meta stored
            let mut prev_meta = match cross_reg.get(&meta_cid.cid().to_bytes())? {
                Some(m) => m.clone(),
                None => return Err(anyhow!("no msgmeta found for cid")),
            };
            prev_meta.add_metas(metas)?;
            // if the cid hasn't changed
            let cid = TCid::from(prev_meta.cid()?);
            if &cid == meta_cid {
                Ok(cid)
            } else {
                replace_msgmeta(cross_reg, meta_cid, prev_meta)
            }
        })
    }

    /// append crossmsg to a specific mesasge meta.
    // TODO: Consider de-duplicating code from append_metas_to_meta
    // if possible
    pub(crate) fn append_msg_to_meta<BS: Blockstore>(
        &mut self,
        store: &BS,
        meta_cid: &TCid<TLink<CrossMsgs>>,
        msg: &StorableMsg,
    ) -> anyhow::Result<TCid<TLink<CrossMsgs>>> {
        self.check_msg_registry.modify(store, |cross_reg| {
            // get previous meta stored
            let mut prev_meta = match cross_reg.get(&meta_cid.cid().to_bytes())? {
                Some(m) => m.clone(),
                None => return Err(anyhow!("no msgmeta found for cid")),
            };

            prev_meta.add_msg(&msg)?;

            // if the cid hasn't changed
            let cid = TCid::from(prev_meta.cid()?);
            if &cid == meta_cid {
                Ok(cid)
            } else {
                replace_msgmeta(cross_reg, meta_cid, prev_meta)
            }
        })
    }

    /// release circulating supply from a subent
    ///
    /// This is triggered through bottom-up messages sending subnet tokens
    /// to some other subnet in the hierarchy.
    pub(crate) fn release_circ_supply<BS: Blockstore>(
        &mut self,
        store: &BS,
        curr: &mut Subnet,
        id: &SubnetID,
        val: &TokenAmount,
    ) -> anyhow::Result<()> {
        // if current subnet, we don't need to get the
        // subnet again
        if curr.id == *id {
            curr.release_supply(val)?;
            return Ok(());
        }

        let sub =
            self.get_subnet(store, id).map_err(|e| anyhow!("failed to load subnet: {}", e))?;
        match sub {
            Some(mut sub) => {
                sub.release_supply(val)?;
                self.flush_subnet(store, &sub)
            }
            None => return Err(anyhow!("subnet with id {} not registered", id)),
        }?;
        Ok(())
    }

    /// store bottomup messages for their execution in the subnet
    pub(crate) fn store_bottomup_msg<BS: Blockstore>(
        &mut self,
        store: &BS,
        meta: &CrossMsgMeta,
    ) -> anyhow::Result<()> {
        let mut new_meta = meta.clone();
        new_meta.nonce = self.bottomup_nonce;
        self.bottomup_nonce += 1;
        self.bottomup_msg_meta.update(store, |crossmsgs| {
            crossmsgs
                .set(new_meta.nonce, new_meta)
                .map_err(|e| anyhow!("failed to set crossmsg meta array: {}", e))
        })
    }

    /// commit topdown messages for their execution in the subnet
    pub(crate) fn commit_topdown_msg<BS: Blockstore>(
        &mut self,
        store: &BS,
        msg: &mut StorableMsg,
    ) -> anyhow::Result<()> {
        let sto = msg.to.subnet()?;
        // let sfrom = msg.from.subnet()?;

        let sub = self
            .get_subnet(
                store,
                match &sto.down(&self.network_name) {
                    Some(sub) => sub,
                    None => return Err(anyhow!("couldn't compute the next subnet in route")),
                },
            )
            .map_err(|e| {
                e.downcast_default(ExitCode::USR_ILLEGAL_STATE, "failed to load subnet")
            })?;
        match sub {
            Some(mut sub) => {
                msg.nonce = sub.nonce;
                sub.store_topdown_msg(store, &msg)?;
                sub.nonce += 1;
                sub.circ_supply += &msg.value;
                self.flush_subnet(store, &sub)?;
            }
            None => {
                if sto == self.network_name {
                    return Err(anyhow!("can't direct top-down message to the current subnet"));
                } else {
                    self.noop_msg();
                }
            }
        }
        Ok(())
    }

    /// commit bottomup messages for their execution in the subnet
    pub(crate) fn commit_bottomup_msg<BS: Blockstore>(
        &mut self,
        store: &BS,
        msg: &StorableMsg,
        curr_epoch: ChainEpoch,
    ) -> anyhow::Result<()> {
        // store msg in checkpoint for propagation
        self.store_msg_in_checkpoint(store, &msg, curr_epoch)?;
        // increment nonce
        self.nonce += 1;

        Ok(())
    }

    /// commits a cross-msg for propagation
    pub(crate) fn send_cross<BS: Blockstore>(
        &mut self,
        store: &BS,
        msg: &mut StorableMsg,
        curr_epoch: ChainEpoch,
    ) -> anyhow::Result<HCMsgType> {
        let tp = msg.hc_type()?;
        match tp {
            HCMsgType::TopDown => self.commit_topdown_msg(store, msg)?,
            HCMsgType::BottomUp => self.commit_bottomup_msg(store, msg, curr_epoch)?,
            _ => return Err(anyhow!("cross-msg is not of the right type")),
        };
        Ok(tp)
    }

    pub fn bottomup_state_transition(&mut self, msg: &StorableMsg) -> anyhow::Result<()> {
        // Bottom-up messages include the nonce of their message meta. Several messages
        // will include the same nonce. They need to be applied in order of nonce.

        // As soon as we see a message with the next msgMeta nonce, we increment the nonce
        // and start accepting the one for the next nonce.
        if self.applied_bottomup_nonce == u64::MAX && msg.nonce == 0 {
            self.applied_bottomup_nonce = 0;
        } else if self.applied_bottomup_nonce + 1 == msg.nonce {
            self.applied_bottomup_nonce += 1;
        };

        if self.applied_bottomup_nonce != msg.nonce {
            return Err(anyhow!(
                "the bottom-up message being applied doesn't hold the subsequent nonce: nonce={} applied={}",
                msg.nonce,
                self.applied_bottomup_nonce,
            ));
        }
        Ok(())
    }

    /// noop is triggered to notify when a crossMsg fails to be applied successfully.
    pub fn noop_msg(&self) {
        panic!("error committing cross-msg. noop should be returned but not implemented yet");
    }

    /// Gets an atomic execution by cid from the state
    pub fn get_atomic_exec<BS: Blockstore>(
        &self,
        store: &BS,
        cid: &TCid<TLink<AtomicExecParams>>,
    ) -> anyhow::Result<Option<AtomicExec>> {
        let registry = self.atomic_exec_registry.load(store)?;
        let exec = get_atomic_exec(&registry, cid)?;
        Ok(exec.cloned())
    }

    /// Sets a new atomic exec with Cid
    pub fn set_atomic_exec<BS: Blockstore>(
        &mut self,
        store: &BS,
        cid: &TCid<TLink<AtomicExecParamsMeta>>,
        exec: AtomicExec,
    ) -> anyhow::Result<()> {
        self.atomic_exec_registry.update(store, |registry| {
            registry
                .set(cid.cid().to_bytes().into(), exec)
                .map_err(|e| e.downcast_wrap(format!("failed to set atomic exec")))?;
            Ok(())
        })?;
        Ok(())
    }

    pub fn rm_atomic_exec<BS: Blockstore>(
        &mut self,
        store: &BS,
        cid: &TCid<TLink<AtomicExecParamsMeta>>,
    ) -> anyhow::Result<()> {
        self.atomic_exec_registry.update(store, |registry| {
            registry
                .delete(&cid.cid().to_bytes())
                .map_err(|e| e.downcast_wrap(format!("failed to delete atomic exec")))?;
            Ok(())
        })?;
        Ok(())
    }

    /// Propagates the result of an execution to the corresponding subnets
    /// in a cross-net message.
    pub fn propagate_exec_result<BS: Blockstore>(
        &mut self,
        store: &BS,
        cid: &TCid<TLink<AtomicExecParamsMeta>>,
        exec: &AtomicExec,
        output: atomic::SerializedState, /* FIXME: LockedState to propagate. The same as in SubmitAtomicExecParams*/
        curr_epoch: ChainEpoch,
        abort: bool,
    ) -> anyhow::Result<()> {
<<<<<<< HEAD
        let ks: Vec<_> = exec.params.inputs.clone().into_keys().collect();
=======
        let ks: Vec<String> = exec.params().inputs.clone().into_keys().collect();
>>>>>>> 1f0c0b0b
        let mut visited = HashMap::<SubnetID, bool>::new();
        for k in ks.iter() {
            let sn = k.subnet();
            match visited.get(&sn) {
                Some(_) => {
                    continue;
                }
                None => {
                    let p = exec.params();
                    // send cross-message
                    let input = match p.inputs.get(k) {
                        Some(i) => i,
                        None => {
                            return Err(anyhow!(
                                "input for subnet not found. unable to propagate the output message"
                            ))
                        }
                    };
                    let mut msg =
                        self.exec_result_msg(&sn, &input.actor, &p.msgs[0], output.clone(), abort)?;
                    self.send_cross(store, &mut msg, curr_epoch)?;
                    // mark as sent
                    visited.insert(sn, true);
                }
            }
        }

        // after propagating the execution result it is safe to remove the finalized execution
        // from the registry. Users looking to list previous atomic executions, we'll need
        // to inspect previous state (but this is a UX matter).
        self.rm_atomic_exec(store, cid)?;

        Ok(())
    }

    fn exec_result_msg(
        &self,
        subnet: &SubnetID,
        actor: &Address,
        msg: &StorableMsg,
        output: atomic::SerializedState, /* FIXME: LockedState to propagate. The same as in SubmitAtomicExecParams*/
        abort: bool,
    ) -> anyhow::Result<StorableMsg> {
        // to signal that is a system message we use system_actor_addr as source.
        let from = Address::new_hierarchical(&self.network_name, &SYSTEM_ACTOR_ADDR)?;
        let to = Address::new_hierarchical(subnet, actor)?;
        let lock_params = atomic::LockParams::new(msg.method, msg.clone().params);
        if abort {
            let method = atomic::METHOD_ABORT;
            let enc = RawBytes::serialize(lock_params)?;
            return Ok(StorableMsg {
                to,
                from,
                value: TokenAmount::zero(),
                nonce: self.nonce,
                method,
                params: enc,
            });
        }

        let method = atomic::METHOD_UNLOCK;
        let unlock_params = atomic::UnlockParams::new(lock_params, output);
        let enc = RawBytes::serialize(unlock_params)?;
        return Ok(StorableMsg {
            to,
            from,
            value: TokenAmount::zero(),
            nonce: self.nonce,
            method,
            params: enc,
        });
    }
}

pub fn set_subnet<BS: Blockstore>(
    subnets: &mut Map<BS, Subnet>,
    id: &SubnetID,
    subnet: Subnet,
) -> anyhow::Result<()> {
    subnets
        .set(id.to_bytes().into(), subnet)
        .map_err(|e| e.downcast_wrap(format!("failed to set subnet for id {}", id)))?;
    Ok(())
}

fn get_subnet<'m, BS: Blockstore>(
    subnets: &'m Map<BS, Subnet>,
    id: &SubnetID,
) -> anyhow::Result<Option<&'m Subnet>> {
    subnets
        .get(&id.to_bytes())
        .map_err(|e| e.downcast_wrap(format!("failed to get subnet for id {}", id)))
}

pub fn set_checkpoint<BS: Blockstore>(
    checkpoints: &mut Map<BS, Checkpoint>,
    ch: Checkpoint,
) -> anyhow::Result<()> {
    let epoch = ch.epoch();
    checkpoints
        .set(BytesKey::from(epoch.to_ne_bytes().to_vec()), ch)
        .map_err(|e| e.downcast_wrap(format!("failed to set checkpoint for epoch {}", epoch)))?;
    Ok(())
}

fn get_checkpoint<'m, BS: Blockstore>(
    checkpoints: &'m Map<BS, Checkpoint>,
    epoch: &ChainEpoch,
) -> anyhow::Result<Option<&'m Checkpoint>> {
    checkpoints
        .get(&BytesKey::from(epoch.to_ne_bytes().to_vec()))
        .map_err(|e| e.downcast_wrap(format!("failed to get checkpoint for id {}", epoch)))
}

fn put_msgmeta<BS: Blockstore>(
    registry: &mut Map<BS, CrossMsgs>,
    metas: CrossMsgs,
) -> anyhow::Result<TCid<TLink<CrossMsgs>>> {
    let m_cid = TCid::from(metas.cid()?);
    registry
        .set(m_cid.cid().to_bytes().into(), metas)
        .map_err(|e| e.downcast_wrap(format!("failed to set crossmsg meta for cid {}", m_cid)))?;
    Ok(m_cid)
}

/// insert a message meta and remove the old one.
fn replace_msgmeta<BS: Blockstore>(
    registry: &mut Map<BS, CrossMsgs>,
    prev_cid: &TCid<TLink<CrossMsgs>>,
    meta: CrossMsgs,
) -> anyhow::Result<TCid<TLink<CrossMsgs>>> {
    // add new meta
    let m_cid = put_msgmeta(registry, meta)?;
    // remove the previous one
    registry.delete(&prev_cid.cid().to_bytes())?;
    Ok(m_cid)
}

pub fn get_bottomup_msg<'m, BS: Blockstore>(
    crossmsgs: &'m CrossMsgMetaArray<BS>,
    nonce: u64,
) -> anyhow::Result<Option<&'m CrossMsgMeta>> {
    crossmsgs.get(nonce).map_err(|e| anyhow!("failed to get crossmsg meta by nonce: {}", e))
}

pub fn get_topdown_msg<'m, BS: Blockstore>(
    crossmsgs: &'m CrossMsgArray<BS>,
    nonce: u64,
) -> anyhow::Result<Option<&'m StorableMsg>> {
    crossmsgs.get(nonce).map_err(|e| anyhow!("failed to get msg by nonce: {}", e))
}

fn get_atomic_exec<'m, BS: Blockstore>(
    registry: &'m Map<BS, AtomicExec>,
    cid: &TCid<TLink<AtomicExecParams>>,
) -> anyhow::Result<Option<&'m AtomicExec>> {
    let c = cid.cid();
    registry
        .get(&c.to_bytes())
        .map_err(|e| e.downcast_wrap(format!("failed to get atomic exec for cid {}", c)))
}<|MERGE_RESOLUTION|>--- conflicted
+++ resolved
@@ -532,11 +532,7 @@
         curr_epoch: ChainEpoch,
         abort: bool,
     ) -> anyhow::Result<()> {
-<<<<<<< HEAD
-        let ks: Vec<_> = exec.params.inputs.clone().into_keys().collect();
-=======
-        let ks: Vec<String> = exec.params().inputs.clone().into_keys().collect();
->>>>>>> 1f0c0b0b
+        let ks: Vec<_> = exec.params().inputs.clone().into_keys().collect();
         let mut visited = HashMap::<SubnetID, bool>::new();
         for k in ks.iter() {
             let sn = k.subnet();
