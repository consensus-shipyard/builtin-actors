// Copyright: ConsensusLab
//
use anyhow::anyhow;
use cid::Cid;
use fil_actors_runtime::runtime::Runtime;
use fil_actors_runtime::{ActorDowncast, Map, SYSTEM_ACTOR_ADDR};
use fvm_ipld_blockstore::Blockstore;
use fvm_ipld_encoding::Cbor;
use fvm_ipld_encoding::{tuple::*, RawBytes};
use fvm_ipld_hamt::BytesKey;
use fvm_shared::address::{Address, SubnetID};
use fvm_shared::bigint::{bigint_ser, BigInt};
use fvm_shared::clock::ChainEpoch;
use fvm_shared::econ::TokenAmount;
use fvm_shared::error::ExitCode;
use lazy_static::lazy_static;
use num_traits::Zero;
use std::collections::{HashMap, HashSet};
use std::str::FromStr;

use crate::atomic;
use crate::exec::{AtomicExec, AtomicExecParams, AtomicExecParamsMeta};
use crate::tcid::{TAmt, TCid, THamt, TLink};

use super::checkpoint::*;
use super::cross::*;
use super::subnet::*;
use super::types::*;

/// Storage power actor state
#[derive(Serialize_tuple, Deserialize_tuple)]
pub struct State {
    pub network_name: SubnetID,
    pub total_subnets: u64,
    #[serde(with = "bigint_ser")]
    pub min_stake: TokenAmount,
    pub subnets: TCid<THamt<Cid, Subnet>>,
    pub check_period: ChainEpoch,
    pub checkpoints: TCid<THamt<ChainEpoch, Checkpoint>>,
    pub check_msg_registry: TCid<THamt<TCid<TLink<CrossMsgs>>, CrossMsgs>>,
    pub nonce: u64,
    pub bottomup_nonce: u64,
    pub bottomup_msg_meta: TCid<TAmt<CrossMsgMeta, CROSSMSG_AMT_BITWIDTH>>,
    pub applied_bottomup_nonce: u64,
    pub applied_topdown_nonce: u64,
    pub atomic_exec_registry: TCid<THamt<Cid, AtomicExec>>,
}

lazy_static! {
    static ref MIN_SUBNET_COLLATERAL: BigInt = TokenAmount::from(MIN_COLLATERAL_AMOUNT);
}

impl Cbor for State {}

impl State {
    pub fn new<BS: Blockstore>(store: &BS, params: ConstructorParams) -> anyhow::Result<State> {
        Ok(State {
            network_name: SubnetID::from_str(&params.network_name)?,
            total_subnets: Default::default(),
            min_stake: MIN_SUBNET_COLLATERAL.clone(),
            subnets: TCid::new_hamt(store)?,
            check_period: match params.checkpoint_period > DEFAULT_CHECKPOINT_PERIOD {
                true => params.checkpoint_period,
                false => DEFAULT_CHECKPOINT_PERIOD,
            },
            checkpoints: TCid::new_hamt(store)?,
            check_msg_registry: TCid::new_hamt(store)?,
            nonce: Default::default(),
            bottomup_nonce: Default::default(),
            bottomup_msg_meta: TCid::new_amt(store)?,
            applied_bottomup_nonce: MAX_NONCE,
            applied_topdown_nonce: Default::default(),
            atomic_exec_registry: TCid::new_hamt(store)?,
        })
    }

    /// Get content for a child subnet.
    pub fn get_subnet<BS: Blockstore>(
        &self,
        store: &BS,
        id: &SubnetID,
    ) -> anyhow::Result<Option<Subnet>> {
        let subnets = self.subnets.load(store)?;
        let subnet = get_subnet(&subnets, id)?;
        Ok(subnet.cloned())
    }

    /// Register a subnet in the map of subnets and flush.
    pub(crate) fn register_subnet<BS, RT>(&mut self, rt: &RT, id: &SubnetID) -> anyhow::Result<()>
    where
        BS: Blockstore,
        RT: Runtime<BS>,
    {
        let val = rt.message().value_received();
        if val < self.min_stake {
            return Err(anyhow!("call to register doesn't include enough funds"));
        }

        let inserted = self.subnets.modify(rt.store(), |subnets| {
            if get_subnet(subnets, id)?.is_some() {
                Ok(false)
            } else {
                let subnet = Subnet {
                    id: id.clone(),
                    stake: val,
                    top_down_msgs: TCid::new_amt(rt.store())?,
                    circ_supply: TokenAmount::zero(),
                    status: Status::Active,
                    nonce: 0,
                    prev_checkpoint: None,
                };
                set_subnet(subnets, &id, subnet)?;
                Ok(true)
            }
        })?;

        if inserted {
            self.total_subnets += 1;
        }
        Ok(())
    }

    /// Remove a subnet from the map of subnets and flush.
    pub(crate) fn rm_subnet<BS: Blockstore>(
        &mut self,
        store: &BS,
        id: &SubnetID,
    ) -> anyhow::Result<()> {
        let deleted = self.subnets.modify(store, |subnets| {
            subnets
                .delete(&id.to_bytes())
                .map_err(|e| e.downcast_wrap(format!("failed to delete subnet for id {}", id)))
                .map(|x| x.is_some())
        })?;
        if deleted {
            self.total_subnets -= 1;
        }
        Ok(())
    }

    /// flush a subnet
    pub(crate) fn flush_subnet<BS: Blockstore>(
        &mut self,
        store: &BS,
        sub: &Subnet,
    ) -> anyhow::Result<()> {
        self.subnets.update(store, |subnets| set_subnet(subnets, &sub.id, sub.clone()))
    }

    /// flush a checkpoint
    pub(crate) fn flush_checkpoint<BS: Blockstore>(
        &mut self,
        store: &BS,
        ch: &Checkpoint,
    ) -> anyhow::Result<()> {
        self.checkpoints.update(store, |checkpoints| set_checkpoint(checkpoints, ch.clone()))
    }

    /// get checkpoint being populated in the current window.
    pub fn get_window_checkpoint<'m, BS: Blockstore>(
        &self,
        store: &'m BS,
        epoch: ChainEpoch,
    ) -> anyhow::Result<Checkpoint> {
        if epoch < 0 {
            return Err(anyhow!("epoch can't be negative"));
        }
        let ch_epoch = checkpoint_epoch(epoch, self.check_period);
        let checkpoints = self.checkpoints.load(store)?;

        let out_ch = match get_checkpoint(&checkpoints, &ch_epoch)? {
            Some(ch) => ch.clone(),
            None => Checkpoint::new(self.network_name.clone(), ch_epoch),
        };

        Ok(out_ch)
    }

    /// apply the cross-messages included in a checkpoint.
    pub(crate) fn apply_check_msgs<'m, BS: Blockstore>(
        &mut self,
        store: &'m BS,
        sub: &mut Subnet,
        commit: &'m Checkpoint,
    ) -> anyhow::Result<(TokenAmount, HashMap<SubnetID, Vec<&'m CrossMsgMeta>>)> {
        let mut burn_val = TokenAmount::zero();
        let mut aux: HashMap<SubnetID, Vec<&CrossMsgMeta>> = HashMap::new();

        // if cross-msgs directed to current network
        for mm in commit.cross_msgs() {
            if mm.to == self.network_name {
                self.store_bottomup_msg(&store, mm)
                    .map_err(|e| anyhow!("error storing bottomup msg: {}", e))?;
            } else {
                // if we are not the parent, someone is trying to forge messages
                if mm.from.parent().unwrap_or_else(|| SubnetID::default()) != self.network_name {
                    continue;
                }
                let meta = aux.entry(mm.to.clone()).or_insert(vec![mm]);
                (*meta).push(mm);
            }
            burn_val += &mm.value;
            self.release_circ_supply(store, sub, &mm.from, &mm.value)?;
        }

        Ok((burn_val, aux))
    }

    /// aggregate child message meta that are not directed for the current
    /// subnet to propagate them further.
    pub(crate) fn agg_child_msgmeta<BS: Blockstore>(
        &mut self,
        store: &BS,
        ch: &mut Checkpoint,
        aux: HashMap<SubnetID, Vec<&CrossMsgMeta>>,
    ) -> anyhow::Result<()> {
        for (to, mm) in aux.into_iter() {
            // aggregate values inside msgmeta
            let value = mm.iter().fold(TokenAmount::zero(), |acc, x| acc + &x.value);
            let metas = mm.into_iter().cloned().collect();

            match ch.crossmsg_meta_index(&self.network_name, &to) {
                Some(index) => {
                    let msgmeta = &mut ch.data.cross_msgs[index];
                    let prev_cid = &msgmeta.msgs_cid;
                    let m_cid = self.append_metas_to_meta(store, prev_cid, metas)?;
                    msgmeta.msgs_cid = m_cid;
                    msgmeta.value += value;
                }
                None => {
                    let mut msgmeta = CrossMsgMeta::new(&self.network_name, &to);
                    let mut n_mt = CrossMsgs::new();
                    n_mt.metas = metas;
                    let meta_cid = self
                        .check_msg_registry
                        .modify(store, |cross_reg| put_msgmeta(cross_reg, n_mt))?;
                    msgmeta.value += &value;
                    msgmeta.msgs_cid = meta_cid;
                    ch.append_msgmeta(msgmeta)?;
                }
            };
        }

        Ok(())
    }

    /// store a cross message in the current checkpoint for propagation
    // TODO: We can probably de-duplicate a lot of code from agg_child_msgmeta
    pub(crate) fn store_msg_in_checkpoint<BS: Blockstore>(
        &mut self,
        store: &BS,
        msg: &StorableMsg,
        curr_epoch: ChainEpoch,
    ) -> anyhow::Result<()> {
        let mut ch = self.get_window_checkpoint(store, curr_epoch)?;

        let sto = msg.to.subnet()?;
        let sfrom = msg.from.subnet()?;
        match ch.crossmsg_meta_index(&sfrom, &sto) {
            Some(index) => {
                let msgmeta = &mut ch.data.cross_msgs[index];
                let prev_cid = &msgmeta.msgs_cid;
                let m_cid = self.append_msg_to_meta(store, prev_cid, msg)?;
                msgmeta.msgs_cid = m_cid;
                msgmeta.value += &msg.value;
            }
            None => {
                let mut msgmeta = CrossMsgMeta::new(&sfrom, &sto);
                let mut n_mt = CrossMsgs::new();
                n_mt.msgs = vec![msg.clone()];
                let meta_cid = self
                    .check_msg_registry
                    .modify(store, |cross_reg| put_msgmeta(cross_reg, n_mt))?;
                msgmeta.value += &msg.value;
                msgmeta.msgs_cid = meta_cid;
                ch.append_msgmeta(msgmeta)?;
            }
        };

        // flush checkpoint
        self.flush_checkpoint(store, &ch).map_err(|e| {
            e.downcast_default(ExitCode::USR_ILLEGAL_STATE, "error flushing checkpoint")
        })?;

        Ok(())
    }

    /// append crossmsg_meta to a specific mesasge meta.
    pub(crate) fn append_metas_to_meta<BS: Blockstore>(
        &mut self,
        store: &BS,
        meta_cid: &TCid<TLink<CrossMsgs>>,
        metas: Vec<CrossMsgMeta>,
    ) -> anyhow::Result<TCid<TLink<CrossMsgs>>> {
        self.check_msg_registry.modify(store, |cross_reg| {
            // get previous meta stored
            let mut prev_meta = match cross_reg.get(&meta_cid.cid().to_bytes())? {
                Some(m) => m.clone(),
                None => return Err(anyhow!("no msgmeta found for cid")),
            };
            prev_meta.add_metas(metas)?;
            // if the cid hasn't changed
            let cid = TCid::from(prev_meta.cid()?);
            if &cid == meta_cid {
                Ok(cid)
            } else {
                replace_msgmeta(cross_reg, meta_cid, prev_meta)
            }
        })
    }

    /// append crossmsg to a specific mesasge meta.
    // TODO: Consider de-duplicating code from append_metas_to_meta
    // if possible
    pub(crate) fn append_msg_to_meta<BS: Blockstore>(
        &mut self,
        store: &BS,
        meta_cid: &TCid<TLink<CrossMsgs>>,
        msg: &StorableMsg,
    ) -> anyhow::Result<TCid<TLink<CrossMsgs>>> {
        self.check_msg_registry.modify(store, |cross_reg| {
            // get previous meta stored
            let mut prev_meta = match cross_reg.get(&meta_cid.cid().to_bytes())? {
                Some(m) => m.clone(),
                None => return Err(anyhow!("no msgmeta found for cid")),
            };

            prev_meta.add_msg(&msg)?;

            // if the cid hasn't changed
            let cid = TCid::from(prev_meta.cid()?);
            if &cid == meta_cid {
                Ok(cid)
            } else {
                replace_msgmeta(cross_reg, meta_cid, prev_meta)
            }
        })
    }

    /// release circulating supply from a subent
    ///
    /// This is triggered through bottom-up messages sending subnet tokens
    /// to some other subnet in the hierarchy.
    pub(crate) fn release_circ_supply<BS: Blockstore>(
        &mut self,
        store: &BS,
        curr: &mut Subnet,
        id: &SubnetID,
        val: &TokenAmount,
    ) -> anyhow::Result<()> {
        // if current subnet, we don't need to get the
        // subnet again
        if curr.id == *id {
            curr.release_supply(val)?;
            return Ok(());
        }

        let sub =
            self.get_subnet(store, id).map_err(|e| anyhow!("failed to load subnet: {}", e))?;
        match sub {
            Some(mut sub) => {
                sub.release_supply(val)?;
                self.flush_subnet(store, &sub)
            }
            None => return Err(anyhow!("subnet with id {} not registered", id)),
        }?;
        Ok(())
    }

    /// store bottomup messages for their execution in the subnet
    pub(crate) fn store_bottomup_msg<BS: Blockstore>(
        &mut self,
        store: &BS,
        meta: &CrossMsgMeta,
    ) -> anyhow::Result<()> {
        let mut new_meta = meta.clone();
        new_meta.nonce = self.bottomup_nonce;
        self.bottomup_nonce += 1;
        self.bottomup_msg_meta.update(store, |crossmsgs| {
            crossmsgs
                .set(new_meta.nonce, new_meta)
                .map_err(|e| anyhow!("failed to set crossmsg meta array: {}", e))
        })
    }

    /// commit topdown messages for their execution in the subnet
    pub(crate) fn commit_topdown_msg<BS: Blockstore>(
        &mut self,
        store: &BS,
        msg: &mut StorableMsg,
    ) -> anyhow::Result<()> {
        let sto = msg.to.subnet()?;
        // let sfrom = msg.from.subnet()?;

        let sub = self
            .get_subnet(
                store,
                match &sto.down(&self.network_name) {
                    Some(sub) => sub,
                    None => return Err(anyhow!("couldn't compute the next subnet in route")),
                },
            )
            .map_err(|e| {
                e.downcast_default(ExitCode::USR_ILLEGAL_STATE, "failed to load subnet")
            })?;
        match sub {
            Some(mut sub) => {
                msg.nonce = sub.nonce;
                sub.store_topdown_msg(store, &msg)?;
                sub.nonce += 1;
                sub.circ_supply += &msg.value;
                self.flush_subnet(store, &sub)?;
            }
            None => {
                if sto == self.network_name {
                    return Err(anyhow!("can't direct top-down message to the current subnet"));
                } else {
                    self.noop_msg();
                }
            }
        }
        Ok(())
    }

    /// commit bottomup messages for their execution in the subnet
    pub(crate) fn commit_bottomup_msg<BS: Blockstore>(
        &mut self,
        store: &BS,
        msg: &StorableMsg,
        curr_epoch: ChainEpoch,
    ) -> anyhow::Result<()> {
        // store msg in checkpoint for propagation
        self.store_msg_in_checkpoint(store, &msg, curr_epoch)?;
        // increment nonce
        self.nonce += 1;

        Ok(())
    }

    /// commits a cross-msg for propagation
    pub(crate) fn send_cross<BS: Blockstore>(
        &mut self,
        store: &BS,
        msg: &mut StorableMsg,
        curr_epoch: ChainEpoch,
    ) -> anyhow::Result<HCMsgType> {
        let tp = msg.hc_type()?;
        match tp {
            HCMsgType::TopDown => self.commit_topdown_msg(store, msg)?,
            HCMsgType::BottomUp => self.commit_bottomup_msg(store, msg, curr_epoch)?,
            _ => return Err(anyhow!("cross-msg is not of the right type")),
        };
        Ok(tp)
    }

    pub fn bottomup_state_transition(&mut self, msg: &StorableMsg) -> anyhow::Result<()> {
        // Bottom-up messages include the nonce of their message meta. Several messages
        // will include the same nonce. They need to be applied in order of nonce.

        // As soon as we see a message with the next msgMeta nonce, we increment the nonce
        // and start accepting the one for the next nonce.
        if self.applied_bottomup_nonce == u64::MAX && msg.nonce == 0 {
            self.applied_bottomup_nonce = 0;
        } else if self.applied_bottomup_nonce + 1 == msg.nonce {
            self.applied_bottomup_nonce += 1;
        };

        if self.applied_bottomup_nonce != msg.nonce {
            return Err(anyhow!(
                "the bottom-up message being applied doesn't hold the subsequent nonce: nonce={} applied={}",
                msg.nonce,
                self.applied_bottomup_nonce,
            ));
        }
        Ok(())
    }

    /// noop is triggered to notify when a crossMsg fails to be applied successfully.
    pub fn noop_msg(&self) {
        panic!("error committing cross-msg. noop should be returned but not implemented yet");
    }

    /// Gets an atomic execution by cid from the state
    pub fn get_atomic_exec<BS: Blockstore>(
        &self,
        store: &BS,
        cid: &TCid<TLink<AtomicExecParams>>,
    ) -> anyhow::Result<Option<AtomicExec>> {
        let registry = self.atomic_exec_registry.load(store)?;
        let exec = get_atomic_exec(&registry, cid)?;
        Ok(exec.cloned())
    }

    /// Sets a new atomic exec with Cid
    pub fn set_atomic_exec<BS: Blockstore>(
        &mut self,
        store: &BS,
        cid: &TCid<TLink<AtomicExecParamsMeta>>,
        exec: AtomicExec,
    ) -> anyhow::Result<()> {
        self.atomic_exec_registry.update(store, |registry| {
            registry
                .set(cid.cid().to_bytes().into(), exec)
                .map_err(|e| e.downcast_wrap(format!("failed to set atomic exec")))?;
            Ok(())
        })?;
        Ok(())
    }

    pub fn rm_atomic_exec<BS: Blockstore>(
        &mut self,
        store: &BS,
        cid: &TCid<TLink<AtomicExecParamsMeta>>,
    ) -> anyhow::Result<()> {
        self.atomic_exec_registry.update(store, |registry| {
            registry
                .delete(&cid.cid().to_bytes())
                .map_err(|e| e.downcast_wrap(format!("failed to delete atomic exec")))?;
            Ok(())
        })?;
        Ok(())
    }

    /// Propagates the result of an execution to the corresponding subnets
    /// in a cross-net message.
    pub fn propagate_exec_result<BS: Blockstore>(
        &mut self,
        store: &BS,
        cid: &TCid<TLink<AtomicExecParamsMeta>>,
        exec: &AtomicExec,
        output: atomic::SerializedState, // LockableState to propagate. The same as in SubmitAtomicExecParams
        curr_epoch: ChainEpoch,
        abort: bool,
    ) -> anyhow::Result<()> {
<<<<<<< HEAD
        let ks: Vec<_> = exec.params().inputs.clone().into_keys().collect();
        let mut visited = HashMap::<SubnetID, bool>::new();
        for k in ks.iter() {
            let sn = k.subnet();
            match visited.get(&sn) {
                Some(_) => {
                    continue;
                }
                None => {
                    let p = exec.params();
                    // send cross-message
                    let input = match p.inputs.get(k) {
                        Some(i) => i,
                        None => {
                            return Err(anyhow!(
                                "input for subnet not found. unable to propagate the output message"
                            ))
                        }
                    };
                    let mut msg =
                        self.exec_result_msg(&sn, &input.actor, &p.msgs[0], output.clone(), abort)?;
                    self.send_cross(store, &mut msg, curr_epoch)?;
                    // mark as sent
                    visited.insert(sn, true);
                }
=======
        let mut visited = HashSet::new();
        let params = exec.params();
        for (k, v) in params.inputs.iter() {
            let addr = Address::from_str(k.as_str())?;
            let sn = addr.subnet()?;
            if visited.get(&sn).is_none() {
                let mut msg =
                    self.exec_result_msg(&sn, &v.actor, &params.msgs[0], output.clone(), abort)?;
                self.send_cross(store, &mut msg, curr_epoch)?;
                // mark as sent
                visited.insert(sn);
>>>>>>> 77d6eebc
            }
        }

        // after propagating the execution result it is safe to remove the finalized execution
        // from the registry. Users looking to list previous atomic executions, we'll need
        // to inspect previous state (but this is a UX matter).
        self.rm_atomic_exec(store, cid)?;

        Ok(())
    }

    fn exec_result_msg(
        &self,
        subnet: &SubnetID,
        actor: &Address,
        msg: &StorableMsg,
        output: atomic::SerializedState, /* FIXME: LockedState to propagate. The same as in SubmitAtomicExecParams*/
        abort: bool,
    ) -> anyhow::Result<StorableMsg> {
        // to signal that is a system message we use system_actor_addr as source.
        let from = Address::new_hierarchical(&self.network_name, &SYSTEM_ACTOR_ADDR)?;
        let to = Address::new_hierarchical(subnet, actor)?;
        let lock_params = atomic::LockParams::new(msg.method, msg.clone().params);
        if abort {
            let method = atomic::METHOD_ABORT;
            let enc = RawBytes::serialize(lock_params)?;
            return Ok(StorableMsg {
                to,
                from,
                value: TokenAmount::zero(),
                nonce: self.nonce,
                method,
                params: enc,
            });
        }

        let method = atomic::METHOD_UNLOCK;
        let unlock_params = atomic::UnlockParams::new(lock_params, output);
        let enc = RawBytes::serialize(unlock_params)?;
        return Ok(StorableMsg {
            to,
            from,
            value: TokenAmount::zero(),
            nonce: self.nonce,
            method,
            params: enc,
        });
    }
}

pub fn set_subnet<BS: Blockstore>(
    subnets: &mut Map<BS, Subnet>,
    id: &SubnetID,
    subnet: Subnet,
) -> anyhow::Result<()> {
    subnets
        .set(id.to_bytes().into(), subnet)
        .map_err(|e| e.downcast_wrap(format!("failed to set subnet for id {}", id)))?;
    Ok(())
}

fn get_subnet<'m, BS: Blockstore>(
    subnets: &'m Map<BS, Subnet>,
    id: &SubnetID,
) -> anyhow::Result<Option<&'m Subnet>> {
    subnets
        .get(&id.to_bytes())
        .map_err(|e| e.downcast_wrap(format!("failed to get subnet for id {}", id)))
}

pub fn set_checkpoint<BS: Blockstore>(
    checkpoints: &mut Map<BS, Checkpoint>,
    ch: Checkpoint,
) -> anyhow::Result<()> {
    let epoch = ch.epoch();
    checkpoints
        .set(BytesKey::from(epoch.to_ne_bytes().to_vec()), ch)
        .map_err(|e| e.downcast_wrap(format!("failed to set checkpoint for epoch {}", epoch)))?;
    Ok(())
}

fn get_checkpoint<'m, BS: Blockstore>(
    checkpoints: &'m Map<BS, Checkpoint>,
    epoch: &ChainEpoch,
) -> anyhow::Result<Option<&'m Checkpoint>> {
    checkpoints
        .get(&BytesKey::from(epoch.to_ne_bytes().to_vec()))
        .map_err(|e| e.downcast_wrap(format!("failed to get checkpoint for id {}", epoch)))
}

fn put_msgmeta<BS: Blockstore>(
    registry: &mut Map<BS, CrossMsgs>,
    metas: CrossMsgs,
) -> anyhow::Result<TCid<TLink<CrossMsgs>>> {
    let m_cid = TCid::from(metas.cid()?);
    registry
        .set(m_cid.cid().to_bytes().into(), metas)
        .map_err(|e| e.downcast_wrap(format!("failed to set crossmsg meta for cid {}", m_cid)))?;
    Ok(m_cid)
}

/// insert a message meta and remove the old one.
fn replace_msgmeta<BS: Blockstore>(
    registry: &mut Map<BS, CrossMsgs>,
    prev_cid: &TCid<TLink<CrossMsgs>>,
    meta: CrossMsgs,
) -> anyhow::Result<TCid<TLink<CrossMsgs>>> {
    // add new meta
    let m_cid = put_msgmeta(registry, meta)?;
    // remove the previous one
    registry.delete(&prev_cid.cid().to_bytes())?;
    Ok(m_cid)
}

pub fn get_bottomup_msg<'m, BS: Blockstore>(
    crossmsgs: &'m CrossMsgMetaArray<BS>,
    nonce: u64,
) -> anyhow::Result<Option<&'m CrossMsgMeta>> {
    crossmsgs.get(nonce).map_err(|e| anyhow!("failed to get crossmsg meta by nonce: {}", e))
}

pub fn get_topdown_msg<'m, BS: Blockstore>(
    crossmsgs: &'m CrossMsgArray<BS>,
    nonce: u64,
) -> anyhow::Result<Option<&'m StorableMsg>> {
    crossmsgs.get(nonce).map_err(|e| anyhow!("failed to get msg by nonce: {}", e))
}

fn get_atomic_exec<'m, BS: Blockstore>(
    registry: &'m Map<BS, AtomicExec>,
    cid: &TCid<TLink<AtomicExecParams>>,
) -> anyhow::Result<Option<&'m AtomicExec>> {
    let c = cid.cid();
    registry
        .get(&c.to_bytes())
        .map_err(|e| e.downcast_wrap(format!("failed to get atomic exec for cid {}", c)))
}<|MERGE_RESOLUTION|>--- conflicted
+++ resolved
@@ -532,45 +532,16 @@
         curr_epoch: ChainEpoch,
         abort: bool,
     ) -> anyhow::Result<()> {
-<<<<<<< HEAD
-        let ks: Vec<_> = exec.params().inputs.clone().into_keys().collect();
-        let mut visited = HashMap::<SubnetID, bool>::new();
-        for k in ks.iter() {
-            let sn = k.subnet();
-            match visited.get(&sn) {
-                Some(_) => {
-                    continue;
-                }
-                None => {
-                    let p = exec.params();
-                    // send cross-message
-                    let input = match p.inputs.get(k) {
-                        Some(i) => i,
-                        None => {
-                            return Err(anyhow!(
-                                "input for subnet not found. unable to propagate the output message"
-                            ))
-                        }
-                    };
-                    let mut msg =
-                        self.exec_result_msg(&sn, &input.actor, &p.msgs[0], output.clone(), abort)?;
-                    self.send_cross(store, &mut msg, curr_epoch)?;
-                    // mark as sent
-                    visited.insert(sn, true);
-                }
-=======
         let mut visited = HashSet::new();
         let params = exec.params();
         for (k, v) in params.inputs.iter() {
-            let addr = Address::from_str(k.as_str())?;
-            let sn = addr.subnet()?;
+            let sn = k.subnet();
             if visited.get(&sn).is_none() {
                 let mut msg =
                     self.exec_result_msg(&sn, &v.actor, &params.msgs[0], output.clone(), abort)?;
                 self.send_cross(store, &mut msg, curr_epoch)?;
                 // mark as sent
                 visited.insert(sn);
->>>>>>> 77d6eebc
             }
         }
 
