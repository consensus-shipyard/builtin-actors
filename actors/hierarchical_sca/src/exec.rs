use anyhow::anyhow;
use cid::Cid;
use fil_actors_runtime::{runtime::Runtime, ActorDowncast};
use fvm_ipld_blockstore::{Blockstore, MemoryBlockstore};
use fvm_ipld_encoding::repr::*;
use fvm_ipld_encoding::{tuple::*, Cbor};
use fvm_shared::address::{Address, SubnetID};
use std::convert::TryFrom;
use std::{collections::HashMap, str::FromStr};

use crate::taddress::{Hierarchical, TAddress};
use crate::tcid::{TAmt, TCid, THamt, TLink};
use crate::{atomic, StorableMsg};

/// Status of an atomic execution
#[derive(PartialEq, Eq, Clone, Copy, Debug, Deserialize_repr, Serialize_repr)]
#[repr(u64)]
pub enum ExecStatus {
    /// The atomic execution is initialized and waiting for the submission
    /// of output states
    Initialized = 1,
    /// The execution succeeded.
    Success = 2,
    /// The execution was aborted.
    Aborted = 3,
}

/// Data persisted in the SCA for the orchestration of atomic executions.
#[derive(Clone, Debug, PartialEq, Eq, Serialize_tuple, Deserialize_tuple)]
pub struct AtomicExec {
    /// Parameters of the atomic execution. These parameters also determine
    /// the unique ID for the execution.
    params: AtomicExecParams,
    /// Map that tracks the output submitted by every party involved in the
    /// execution.
    submitted: HashMap<StringifiedAddr, Cid>,
    /// Status of the execution.
    status: ExecStatus,
}
impl Cbor for AtomicExec {}

/// The serialization of Address doesn't support
/// undefined addresses. To overcome this problem
/// in order to be able to use addresses as keys of a hashmap
/// we use their string format (thus this type).
type StringifiedAddr = String;

impl AtomicExec {
    pub fn new(params: AtomicExecParams) -> Self {
        AtomicExec {
            params,
            submitted: HashMap::<StringifiedAddr, Cid>::new(),
            status: ExecStatus::Initialized,
        }
    }
    pub fn status(&self) -> ExecStatus {
        self.status
    }

    pub fn submitted(&self) -> &HashMap<StringifiedAddr, Cid> {
        &self.submitted
    }

    pub fn submitted_mut(&mut self) -> &mut HashMap<StringifiedAddr, Cid> {
        &mut self.submitted
    }

    pub fn params(&self) -> &AtomicExecParams {
        &self.params
    }

    pub fn set_status(&mut self, st: ExecStatus) {
        self.status = st;
    }
}

/// Parameters used to submit the result of an atomic execution.
#[derive(Clone, PartialEq, Eq, Serialize_tuple, Deserialize_tuple)]
pub struct SubmitExecParams {
    /// Cid of the atomic execution for which a submission want to be sent.
    pub cid: Cid,
    /// Flag to signal if the execution should be aborted.
    pub abort: bool,
    /// Serialized state for the output (LockableState).
    pub output: atomic::SerializedState,
}
impl Cbor for SubmitExecParams {}

/// Parameters to uniquely initiate an atomic execution.
#[derive(Clone, Debug, PartialEq, Eq, Serialize_tuple, Deserialize_tuple)]
pub struct AtomicExecParamsRaw {
    pub msgs: Vec<StorableMsg>,
    pub inputs: HashMap<String, LockedStateInfo>,
}
impl Cbor for AtomicExecParamsRaw {}

/// Parameters to uniquely identify and describe an atomic execution.
///
/// The unique ID of an execution is determined by the CID of its parameters.
#[derive(Clone, Debug, PartialEq, Eq, Serialize_tuple, Deserialize_tuple)]
pub struct AtomicExecParams {
    pub msgs: Vec<StorableMsg>,
<<<<<<< HEAD
    pub inputs: HashMap<TAddress<Hierarchical>, LockedStateInfo>,
=======
    pub inputs: HashMap<StringifiedAddr, LockedStateInfo>,
>>>>>>> 1f0c0b0b
}

/// Output of the initialization of an atomic execution.
// FIXME: Can we probably return the CID directly without
// wrapping it in an object (check Go interop)
#[derive(Debug, PartialEq, Eq, Serialize_tuple, Deserialize_tuple)]
pub struct LockedOutput {
    pub cid: Cid,
}
impl Cbor for LockedOutput {}

/// Output for the submission of an atomic execution.
/// It returns the state of the atomic execution after the submission.
#[derive(Debug, PartialEq, Eq, Serialize_tuple, Deserialize_tuple)]
pub struct SubmitOutput {
    pub status: ExecStatus,
}
impl Cbor for SubmitOutput {}

/// Information to identify the locked state from an actor that is running an atomic
/// execution. To locate some LockedState in a subnet the Cid of the locked state
/// and the actor where it's been locked needs to be specified.
#[derive(Clone, Debug, PartialEq, Eq, Serialize_tuple, Deserialize_tuple)]
pub struct LockedStateInfo {
    pub cid: Cid,
    pub actor: Address,
}
impl Cbor for LockedStateInfo {}

#[derive(PartialEq, Eq, Clone, Serialize_tuple, Deserialize_tuple)]
pub struct AtomicExecParamsMeta {
    pub msgs_cid: TCid<TAmt<StorableMsg>>,
    pub inputs_cid: TCid<THamt<Address, LockedStateInfo>>,
}
impl Cbor for AtomicExecParamsMeta {}

impl AtomicExecParamsMeta {
    pub fn new<BS: Blockstore>(store: &BS) -> anyhow::Result<AtomicExecParamsMeta> {
        Ok(Self { msgs_cid: TCid::new_amt(store)?, inputs_cid: TCid::new_hamt(store)? })
    }
}

impl AtomicExecParamsRaw {
    /// translate input addresses into ID address in the current subnet.
    /// The parameters of the atomic execution include non-ID addresses (i.e. keys)
    /// and they need to be translated to their corresponding ID addresses in the
    /// current subnet.
    pub fn input_into_ids<BS, RT>(self, rt: &mut RT) -> anyhow::Result<AtomicExecParams>
    where
        BS: Blockstore,
        RT: Runtime<BS>,
    {
<<<<<<< HEAD
        let mut out = HashMap::new();
        for (key, val) in self.inputs.into_iter() {
=======
        let mut out = HashMap::<StringifiedAddr, LockedStateInfo>::new();
        for (key, val) in self.inputs.iter() {
>>>>>>> 1f0c0b0b
            let addr = Address::from_str(&key)?;
            let sn = addr.subnet()?;
            let addr = addr.raw_addr()?;
            let id_addr = match rt.resolve_address(&addr) {
                Some(id) => id,
                None => return Err(anyhow!("couldn't resolve id address in exec input")),
            };
            // Update with id_addr and subnet
            let sn_addr = Address::new_hierarchical(&sn, &id_addr)?;
            let addr = TAddress::<Hierarchical>::try_from(sn_addr)?;
            out.insert(addr, val);
        }
        Ok(AtomicExecParams { msgs: self.msgs, inputs: out })
    }
}

impl AtomicExecParams {
    /// Computes the CID for the atomic execution parameters. The input parameters
    /// for the execution determines the CID used to uniquely identify the execution.
    pub fn cid(&self) -> anyhow::Result<Cid> {
        let store = MemoryBlockstore::new();
        let mut meta = AtomicExecParamsMeta::new(&store)?;

        meta.msgs_cid.update(&store, |msgs_array| {
            msgs_array.batch_set(self.msgs.clone()).map_err(|e| e.into())
        })?;

        for (k, v) in self.inputs.iter() {
<<<<<<< HEAD
            meta.input_cid.update(&store, |input_map| {
                input_map.set(k.to_bytes().into(), v.clone()).map_err(|e| {
=======
            meta.inputs_cid.update(&store, |input_map| {
                let addr = Address::from_str(k)?;
                input_map.set(addr.to_bytes().into(), v.clone()).map_err(|e| {
>>>>>>> 1f0c0b0b
                    e.downcast_wrap(format!("failed to set input map to compute exec cid"))
                })?;
                Ok(())
            })?;
        }

        let meta_cid: TCid<TLink<AtomicExecParamsMeta>> = TCid::new_link(&store, &meta)?;

        Ok(meta_cid.cid())
    }
}

/// Computes the common parent for the inputs of the atomic execution.
pub fn is_common_parent(
    curr: &SubnetID,
<<<<<<< HEAD
    inputs: &HashMap<TAddress<Hierarchical>, LockedStateInfo>,
) -> anyhow::Result<bool> {
    let ks: Vec<_> = inputs.clone().into_keys().collect();
    let mut cp = ks[0].subnet();
=======
    inputs: &HashMap<StringifiedAddr, LockedStateInfo>,
) -> anyhow::Result<bool> {
    if inputs.len() == 0 {
        return Err(anyhow!("wrong length! no inputs in hashmap"));
    }

    let ks: Vec<&String> = inputs.keys().collect();
    let addr = Address::from_str(ks[0].as_str())?;
    let mut cp = addr.subnet()?;
>>>>>>> 1f0c0b0b

    for k in ks.iter() {
        let sn = k.subnet();
        cp = match cp.common_parent(&sn) {
            Some((_, s)) => s,
            None => continue,
        };
    }

    Ok(&cp == curr)
}

/// Check if the address is involved in the execution
pub fn is_addr_in_exec(
    caller: &Address,
<<<<<<< HEAD
    inputs: &HashMap<TAddress<Hierarchical>, LockedStateInfo>,
) -> anyhow::Result<bool> {
    let ks: Vec<_> = inputs.clone().into_keys().collect();
=======
    inputs: &HashMap<StringifiedAddr, LockedStateInfo>,
) -> anyhow::Result<bool> {
    let ks: Vec<&String> = inputs.keys().collect();
>>>>>>> 1f0c0b0b

    for k in ks.iter() {
        let addr = k.raw_addr();

        // if the raw address is equal to caller
        if caller == &addr {
            return Ok(true);
        }
    }
    Ok(false)
}<|MERGE_RESOLUTION|>--- conflicted
+++ resolved
@@ -90,7 +90,7 @@
 #[derive(Clone, Debug, PartialEq, Eq, Serialize_tuple, Deserialize_tuple)]
 pub struct AtomicExecParamsRaw {
     pub msgs: Vec<StorableMsg>,
-    pub inputs: HashMap<String, LockedStateInfo>,
+    pub inputs: HashMap<StringifiedAddr, LockedStateInfo>,
 }
 impl Cbor for AtomicExecParamsRaw {}
 
@@ -100,11 +100,7 @@
 #[derive(Clone, Debug, PartialEq, Eq, Serialize_tuple, Deserialize_tuple)]
 pub struct AtomicExecParams {
     pub msgs: Vec<StorableMsg>,
-<<<<<<< HEAD
     pub inputs: HashMap<TAddress<Hierarchical>, LockedStateInfo>,
-=======
-    pub inputs: HashMap<StringifiedAddr, LockedStateInfo>,
->>>>>>> 1f0c0b0b
 }
 
 /// Output of the initialization of an atomic execution.
@@ -157,13 +153,8 @@
         BS: Blockstore,
         RT: Runtime<BS>,
     {
-<<<<<<< HEAD
         let mut out = HashMap::new();
         for (key, val) in self.inputs.into_iter() {
-=======
-        let mut out = HashMap::<StringifiedAddr, LockedStateInfo>::new();
-        for (key, val) in self.inputs.iter() {
->>>>>>> 1f0c0b0b
             let addr = Address::from_str(&key)?;
             let sn = addr.subnet()?;
             let addr = addr.raw_addr()?;
@@ -192,14 +183,8 @@
         })?;
 
         for (k, v) in self.inputs.iter() {
-<<<<<<< HEAD
-            meta.input_cid.update(&store, |input_map| {
+            meta.inputs_cid.update(&store, |input_map| {
                 input_map.set(k.to_bytes().into(), v.clone()).map_err(|e| {
-=======
-            meta.inputs_cid.update(&store, |input_map| {
-                let addr = Address::from_str(k)?;
-                input_map.set(addr.to_bytes().into(), v.clone()).map_err(|e| {
->>>>>>> 1f0c0b0b
                     e.downcast_wrap(format!("failed to set input map to compute exec cid"))
                 })?;
                 Ok(())
@@ -215,22 +200,14 @@
 /// Computes the common parent for the inputs of the atomic execution.
 pub fn is_common_parent(
     curr: &SubnetID,
-<<<<<<< HEAD
     inputs: &HashMap<TAddress<Hierarchical>, LockedStateInfo>,
-) -> anyhow::Result<bool> {
-    let ks: Vec<_> = inputs.clone().into_keys().collect();
-    let mut cp = ks[0].subnet();
-=======
-    inputs: &HashMap<StringifiedAddr, LockedStateInfo>,
 ) -> anyhow::Result<bool> {
     if inputs.len() == 0 {
         return Err(anyhow!("wrong length! no inputs in hashmap"));
     }
 
-    let ks: Vec<&String> = inputs.keys().collect();
-    let addr = Address::from_str(ks[0].as_str())?;
-    let mut cp = addr.subnet()?;
->>>>>>> 1f0c0b0b
+    let ks: Vec<_> = inputs.keys().collect();
+    let mut cp = ks[0].subnet();
 
     for k in ks.iter() {
         let sn = k.subnet();
@@ -246,15 +223,9 @@
 /// Check if the address is involved in the execution
 pub fn is_addr_in_exec(
     caller: &Address,
-<<<<<<< HEAD
     inputs: &HashMap<TAddress<Hierarchical>, LockedStateInfo>,
 ) -> anyhow::Result<bool> {
     let ks: Vec<_> = inputs.clone().into_keys().collect();
-=======
-    inputs: &HashMap<StringifiedAddr, LockedStateInfo>,
-) -> anyhow::Result<bool> {
-    let ks: Vec<&String> = inputs.keys().collect();
->>>>>>> 1f0c0b0b
 
     for k in ks.iter() {
         let addr = k.raw_addr();
