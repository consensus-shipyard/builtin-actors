SHELL=/usr/bin/env bash

<<<<<<< HEAD
ORDERED_PACKAGES:=fil_actors_runtime \
                  fil_actor_account \
                  fil_actor_cron \
                  fil_actor_init \
                  fil_actor_market \
                  fil_actor_miner \
                  fil_actor_multisig \
                  fil_actor_paych \
                  fil_actor_power \
                  fil_actor_reward \
                  fil_actor_system \
                  fil_actor_verifreg \
		  fil_actor_hierarchical_sca \
                  fil_builtin_actors_bundle

=======
>>>>>>> 344ea72e
# How much to "bump" the version by on release.
BUMP ?= patch
VERSION ?= $(error VERSION environment variable must be set)

# Run cargo check
check: deps-build
	cargo check --workspace --tests --benches --lib --bins --examples

# Ensure we have the build dependencies
deps-build:
	rustup target add wasm32-unknown-unknown

# Run cargo test
test: deps-build
	cargo test --workspace

# Release a new version. Specify the version "bump" with BUMP
bump-version: check-clean deps-release check
	cargo set-version --workspace --bump $(BUMP) -p
	cargo update --workspace
	@echo "Bumped actors to version $$($(MAKE) --quiet version)"

set-version: check-clean deps-release check
	cargo set-version --workspace $(VERSION) -p
	cargo update --workspace
	@echo "Set actors to version $(VERSION)"

# Publish the current version to crates.io
publish:
	cargo workspaces publish --from-git

# Create a bundle in a deterministic location
bundle: deps-build
	cargo run -- -o output/builtin-actors.car

# Create all canonical network bundles
all-bundles: bundle-mainnet bundle-caterpillarnet bundle-butterflynet bundle-calibrationnet bundle-devnet bundle-testing bundle-testing

bundle-mainnet: deps-build
	BUILD_FIL_NETWORK=mainnet cargo run -- -o output/builtin-actors-mainnet.car

bundle-caterpillarnet: deps-build
	BUILD_FIL_NETWORK=caterpillarnet cargo run -- -o output/builtin-actors-caterpillarnet.car

bundle-butterflynet: deps-build
	BUILD_FIL_NETWORK=butterflynet cargo run -- -o output/builtin-actors-butterflynet.car

bundle-calibrationnet: deps-build
	BUILD_FIL_NETWORK=calibrationnet cargo run -- -o output/builtin-actors-calibrationnet.car

bundle-devnet: deps-build
	BUILD_FIL_NETWORK=devnet cargo run -- -o output/builtin-actors-devnet.car

bundle-testing: deps-build
	BUILD_FIL_NETWORK=testing cargo run -- -o output/builtin-actors-testing.car
	BUILD_FIL_NETWORK=testing-fake-proofs cargo run -- -o output/builtin-actors-testing-fake-proofs.car

.PHONY: all-bundles bundle-mainnet bundle-caterpillarnet bundle-butterflynet bundle-calibrationnet bundle-devnet bundle-testing

# Check if the working tree is clean.
check-clean:
	@git diff --quiet || { \
		echo "Working tree dirty, please commit any changes first."; \
		exit 1; \
	}

# Check if we have the required deps.
deps-release:
	@which cargo-set-version >/dev/null 2>&1 || { \
		echo "Please install cargo-edit: 'cargo install cargo-edit'."; \
		exit 1; \
	}
	@which cargo-workspaces >/dev/null 2>&1 || { \
		echo "Please install cargo-workspaces: 'cargo install cargo-workspaces'."; \
		exit 1; \
	}

.PHONY: check check-clean deps deps-release deps-release test publish bump-version set-version bundle<|MERGE_RESOLUTION|>--- conflicted
+++ resolved
@@ -1,23 +1,5 @@
 SHELL=/usr/bin/env bash
 
-<<<<<<< HEAD
-ORDERED_PACKAGES:=fil_actors_runtime \
-                  fil_actor_account \
-                  fil_actor_cron \
-                  fil_actor_init \
-                  fil_actor_market \
-                  fil_actor_miner \
-                  fil_actor_multisig \
-                  fil_actor_paych \
-                  fil_actor_power \
-                  fil_actor_reward \
-                  fil_actor_system \
-                  fil_actor_verifreg \
-		  fil_actor_hierarchical_sca \
-                  fil_builtin_actors_bundle
-
-=======
->>>>>>> 344ea72e
 # How much to "bump" the version by on release.
 BUMP ?= patch
 VERSION ?= $(error VERSION environment variable must be set)
